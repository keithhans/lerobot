#!/usr/bin/env python

# Copyright 2024 The HuggingFace Inc. team. All rights reserved.
#
# Licensed under the Apache License, Version 2.0 (the "License");
# you may not use this file except in compliance with the License.
# You may obtain a copy of the License at
#
#     http://www.apache.org/licenses/LICENSE-2.0
#
# Unless required by applicable law or agreed to in writing, software
# distributed under the License is distributed on an "AS IS" BASIS,
# WITHOUT WARRANTIES OR CONDITIONS OF ANY KIND, either express or implied.
# See the License for the specific language governing permissions and
# limitations under the License.

import time
from dataclasses import dataclass, field, replace

import torch

from pymycobot import MyCobot
from lerobot.common.robot_devices.cameras.utils import Camera
from lerobot.common.robot_devices.robots.joy_control import JoyStick

import pinocchio as pin
import numpy as np



def ik(model, data, q_init, target_position, target_rpy=None):
    JOINT_ID = 6
    eps = 1e-4
    IT_MAX = 1000
    DT = 1e-1
    damp = 1e-12

    if target_rpy is None:
        target_rpy = [-3.1416, 0, -1.5708]  # Default RPY if not specified
    target_rotation = pin.utils.rpyToMatrix(target_rpy[0], target_rpy[1], target_rpy[2])
    oMdes = pin.SE3(target_rotation, target_position)
    q = q_init.copy()
    i = 0
    while True:
        pin.forwardKinematics(model, data, q)
        iMd = data.oMi[JOINT_ID].actInv(oMdes)
        err = pin.log(iMd).vector
        if np.linalg.norm(err) < eps:
            return np.array(q), True  # Converged successfully
        if i >= IT_MAX:
            print(f"Warning: max iterations reached without convergence. error norm:{np.linalg.norm(err)}")
            return np.array(q), False  # Did not converge
        J = pin.computeJointJacobian(model, data, q, JOINT_ID)
        J = -np.dot(pin.Jlog6(iMd.inverse()), J)
        v = -J.T.dot(np.linalg.solve(J.dot(J.T) + damp * np.eye(6), err))
        q = pin.integrate(model, q, v * DT)
        i += 1


@dataclass
class MyCobotConfig:
    robot_type: str | None = "mycobot"
    cameras: dict[str, Camera] = field(default_factory=lambda: {})
    # TODO(aliberts): add feature with max_relative target
    # TODO(aliberts): add comment on max_relative target
    max_relative_target: list[float] | float | None = None


class MyCobot280:
    """Wrapper of stretch_body.robot.Robot"""

    def __init__(self, config: MyCobotConfig | None = None, **kwargs):
        super().__init__()
        if config is None:
            config = MyCobotConfig()
        # Overwrite config arguments using kwargs
        self.config = replace(config, **kwargs)

        self.robot_type = self.config.robot_type
        self.cameras = self.config.cameras
        self.is_connected = False
        self.joystick = None
        self.logs = {}

        self.mc = None


        self.state_keys = None
        self.action_keys = None
        
        self.model = None
        self.data = None



    @property
    def has_camera(self):
        return len(self.cameras) > 0

    @property
    def num_cameras(self):
        return len(self.cameras)

    def connect(self) -> None:
        self.mc = MyCobot("/dev/ttyAMA0", 1000000, debug=False)
        self.mc.set_fresh_mode(0)
        self.is_connected = self.mc is not None
        if not self.is_connected:
            print("Can't connect to mycobot! ")
            raise ConnectionError()

        print("mycobot connected")

        for name in self.cameras:
            self.cameras[name].connect()
            self.is_connected = self.is_connected and self.cameras[name].is_connected

        if not self.is_connected:
            print("Could not connect to the cameras, check that all cameras are plugged-in.")
            raise ConnectionError()

        urdf_filename = "lerobot/common/robot_devices/robots/mycobot_280_pi.urdf"
        self.model = pin.buildModelFromUrdf(urdf_filename)
        self.data = self.model.createData()

        self.run_calibration()

    def run_calibration(self) -> None:
        pass
        #    self.home()

    def teleop_step(
        self, record_data=False
    ) -> None | tuple[dict[str, torch.Tensor], dict[str, torch.Tensor]]:
        # TODO(aliberts): return ndarrays instead of torch.Tensors
        if not self.is_connected:
            raise ConnectionError()

        if self.joystick is None:
            self.joystick = JoyStick(self.mc)
            self.joystick.start()

        before_read_t = time.perf_counter()
        state = self.get_state()
<<<<<<< HEAD

        # get_angles will make the robot jitter!!!
        # as a workraound, use ik to get the angles
        position = np.array([state['x'] / 1000, 
            state['y'] / 1000, 
            state['z'] / 1000])
        rpy = [state['rx'] / 180 * np.pi,
            state['ry'] / 180 * np.pi,
            state['rz'] / 180 * np.pi]
        q, converged = ik(self.model, self.data, 
            np.array([0.092, 0.147, -1.7, -0.106, 0.005, 0.129]), position, rpy)

=======
        # Temporarily use zeros for action, IK will be calculated later
>>>>>>> 7ccc38e3
        action = [0, 0, 0, 0, 0, 0]
        self.logs["read_pos_dt_s"] = time.perf_counter() - before_read_t
        print(self.logs["read_pos_dt_s"], state, action)

        if self.state_keys is None:
            self.state_keys = list(state)

        if not record_data:
            return

        state = torch.as_tensor(list(state.values()))
        action = torch.as_tensor(list(action))

        # Capture images from cameras
        images = {}
        for name in self.cameras:
            before_camread_t = time.perf_counter()
            images[name] = self.cameras[name].async_read()
            images[name] = torch.from_numpy(images[name])
            self.logs[f"read_camera_{name}_dt_s"] = self.cameras[name].logs["delta_timestamp_s"]
            self.logs[f"async_read_camera_{name}_dt_s"] = time.perf_counter() - before_camread_t

        # Populate output dictionnaries
        obs_dict, action_dict = {}, {}
        obs_dict["observation.state"] = state
        action_dict["action"] = action
        for name in self.cameras:
            obs_dict[f"observation.images.{name}"] = images[name]

        return obs_dict, action_dict

    def get_state(self, use_robot_data = False) -> dict:
        coords = None
        if use_robot_data:
            coords = self.mc.get_coords()
        else:
            coords = self.joystick.get_current_coords()
        while coords == None:
            print("Can't get coords, sleep for 10ms...")
            time.sleep(0.01)
            if use_robot_data:
                coords = self.mc.get_coords()
            else:
                coords = self.joystick.get_current_coords()
        return {
            "x": coords[0],
            "y": coords[1],
            "z": coords[2],
            "rx": coords[3],
            "ry": coords[4],
            "rz": coords[5],
        }

    def capture_observation(self) -> dict:
        # TODO(aliberts): return ndarrays instead of torch.Tensors
        before_read_t = time.perf_counter()
        state = self.get_state(True)
        self.logs["read_pos_dt_s"] = time.perf_counter() - before_read_t

        if self.state_keys is None:
            self.state_keys = list(state)

        state = torch.as_tensor(list(state.values()))

        # Capture images from cameras
        images = {}
        for name in self.cameras:
            before_camread_t = time.perf_counter()
            images[name] = self.cameras[name].async_read()
            images[name] = torch.from_numpy(images[name])
            self.logs[f"read_camera_{name}_dt_s"] = self.cameras[name].logs["delta_timestamp_s"]
            self.logs[f"async_read_camera_{name}_dt_s"] = time.perf_counter() - before_camread_t

        # Populate output dictionnaries
        obs_dict = {}
        obs_dict["observation.state"] = state
        for name in self.cameras:
            obs_dict[f"observation.images.{name}"] = images[name]

        return obs_dict

    def send_action(self, action: torch.Tensor) -> torch.Tensor:
        # TODO(aliberts): return ndarrays instead of torch.Tensors
        if not self.is_connected:
            raise ConnectionError()

        # convert action to angles
        angles = [action[0], action[1], action[2], action[3], action[4], action[5]]

        before_write_t = time.perf_counter()
        self.mc.send_angles(angles, 50)
        self.logs["write_pos_dt_s"] = time.perf_counter() - before_write_t

        # TODO(aliberts): return action_sent when motion is limited
        return action

    def print_logs(self) -> None:
        pass
        # TODO(aliberts): move robot-specific logs logic here

    def disconnect(self) -> None:
        #self.stop()
        if self.joystick is not None:
            self.joystick.stop()

        if len(self.cameras) > 0:
            for cam in self.cameras.values():
                cam.disconnect()

        self.is_connected = False

    def __del__(self):
        self.disconnect()<|MERGE_RESOLUTION|>--- conflicted
+++ resolved
@@ -142,22 +142,8 @@
 
         before_read_t = time.perf_counter()
         state = self.get_state()
-<<<<<<< HEAD
-
-        # get_angles will make the robot jitter!!!
-        # as a workraound, use ik to get the angles
-        position = np.array([state['x'] / 1000, 
-            state['y'] / 1000, 
-            state['z'] / 1000])
-        rpy = [state['rx'] / 180 * np.pi,
-            state['ry'] / 180 * np.pi,
-            state['rz'] / 180 * np.pi]
-        q, converged = ik(self.model, self.data, 
-            np.array([0.092, 0.147, -1.7, -0.106, 0.005, 0.129]), position, rpy)
-
-=======
+
         # Temporarily use zeros for action, IK will be calculated later
->>>>>>> 7ccc38e3
         action = [0, 0, 0, 0, 0, 0]
         self.logs["read_pos_dt_s"] = time.perf_counter() - before_read_t
         print(self.logs["read_pos_dt_s"], state, action)
